package pmtiles

import (
	"bytes"
	"container/list"
	"context"
	"fmt"
	"gocloud.dev/blob"
	"io"
	"log"
	"regexp"
	"strconv"
)

type CacheKey struct {
	name   string
	offset uint64 // is 0 for header
	length uint64 // is 0 for header
}

type Request struct {
	key   CacheKey
	value chan CachedValue
}

type CachedValue struct {
	header    HeaderV3
	directory []EntryV3
	etag      string
	ok        bool
}

type Response struct {
	key   CacheKey
	value CachedValue
	size  int
	ok    bool
}

// type HTTPFetcher struct {
// 	bucket string
// 	client *http.Client
// }

// func (fetcher HTTPFetcher) Do(key Key, readFunc func(io.Reader)) bool {
// 	archive := fetcher.bucket + "/" + key.name + ".pmtiles"
// 	fetch, _ := http.NewRequest("GET", archive, nil)
// 	end := key.rng.Offset + uint64(key.rng.Length) - 1
// 	range_header := fmt.Sprintf("bytes=%d-%d", key.rng.Offset, end)
// 	fetch.Header.Add("Range", range_header)
// 	fetch_resp, err := fetcher.client.Do(fetch)
// 	if err != nil || fetch_resp.StatusCode >= 300 || fetch_resp.ContentLength != int64(key.rng.Length) {
// 		return false
// 	}
// 	defer fetch_resp.Body.Close()
// 	readFunc(fetch_resp.Body)
// 	return true
// }

type Loop struct {
	reqs      chan Request
	bucket    *blob.Bucket
	logger    *log.Logger
	cacheSize int
	cors      string
}

func NewLoop(path string, logger *log.Logger, cacheSize int, cors string) (*Loop, error) {
	reqs := make(chan Request, 8)

	ctx := context.Background()

	bucket, err := blob.OpenBucket(ctx, path)
	if err != nil {
		return nil, fmt.Errorf("Failed to open bucket for %s, %w", path, err)
	}

	l := &Loop{
		reqs:      reqs,
		bucket:    bucket,
		logger:    logger,
		cacheSize: cacheSize,
		cors:      cors,
	}

	return l, nil
}

func (loop *Loop) Start() {
	go func() {
		cache := make(map[CacheKey]*list.Element)
		inflight := make(map[CacheKey][]Request)
		resps := make(chan Response, 8)
		evictList := list.New()
		totalSize := 0
		ctx := context.Background()

		for {
			select {
			case req := <-loop.reqs:
				key := req.key
				if val, ok := cache[key]; ok {
					evictList.MoveToFront(val)
					req.value <- val.Value.(*Response).value
				} else if _, ok := inflight[key]; ok {
					inflight[key] = append(inflight[key], req)
				} else {
					inflight[key] = []Request{req}
					go func() {
						var result CachedValue
						is_root := (key.offset == 0 && key.length == 0)

						offset := int64(key.offset)
						length := int64(key.length)

						if is_root {
							offset = 0
							length = 16384
						}

						loop.logger.Printf("fetching %s %d-%d", key.name, offset, length)
						r, err := loop.bucket.NewRangeReader(ctx, key.name+".pmtiles", offset, length, nil)

						// TODO: store away ETag
						if err != nil {
							ok = false
							resps <- Response{key: key, value: result}
							loop.logger.Printf("failed to fetch %s %d-%d, %v", key.name, key.offset, key.length, err)
							return
						}
						defer r.Close()
						b, err := io.ReadAll(r)
						if err != nil {
							ok = false
							resps <- Response{key: key, value: result}
							loop.logger.Printf("failed to fetch %s %d-%d, %v", key.name, key.offset, key.length, err)
							return
						}

						if is_root {
							header := deserialize_header(b[0:HEADERV3_LEN_BYTES])

							// populate the root first before header
							root_entries := deserialize_entries(bytes.NewBuffer(b[header.RootOffset : header.RootOffset+header.RootLength]))
							result2 := CachedValue{directory: root_entries, ok: true}

							root_key := CacheKey{name: key.name, offset: header.RootOffset, length: header.RootLength}
							resps <- Response{key: root_key, value: result2, size: 24 * len(root_entries), ok: true}

							result = CachedValue{header: header, ok: true}
							resps <- Response{key: key, value: result, size: 127, ok: true}
						} else {
							directory := deserialize_entries(bytes.NewBuffer(b))
							result = CachedValue{directory: directory, ok: true}
							resps <- Response{key: key, value: result, size: 24 * len(directory), ok: true}
						}

						loop.logger.Printf("fetched %s %d-%d", key.name, key.offset, key.length)
					}()
				}
			case resp := <-resps:
				key := resp.key
				// check if there are any requests waiting on the key
				for _, v := range inflight[key] {
					v.value <- resp.value
				}
				delete(inflight, key)

				if resp.ok {
					totalSize += resp.size
					ent := &resp
					entry := evictList.PushFront(ent)
					cache[key] = entry

					for {
						if totalSize < loop.cacheSize*1000*1000 {
							break
						}
						ent := evictList.Back()
						if ent != nil {
							evictList.Remove(ent)
							kv := ent.Value.(*Response)
							delete(cache, kv.key)
							totalSize -= kv.size
						}
					}
				}
			}
		}
	}()
}

func (loop *Loop) get_metadata(ctx context.Context, http_headers map[string]string, name string) (int, map[string]string, []byte) {
	root_req := Request{key: CacheKey{name: name, offset: 0, length: 0}, value: make(chan CachedValue, 1)}
	loop.reqs <- root_req
	root_value := <-root_req.value
	header := root_value.header

	if !root_value.ok {
		return 404, http_headers, []byte("Archive not found")
	}

	r, err := loop.bucket.NewRangeReader(ctx, name+".pmtiles", int64(header.MetadataOffset), int64(header.MetadataLength), nil)
	if err != nil {
		return 404, http_headers, []byte("Archive not found")
	}
	defer r.Close()
	b, err := io.ReadAll(r)
	if err != nil {
		return 500, http_headers, []byte("I/O Error")
	}

	if header_val, ok := headerContentEncoding(header.InternalCompression); ok {
		http_headers["Content-Encoding"] = header_val
	}
	http_headers["Content-Type"] = "application/json"

	return 200, http_headers, b
}

func (loop *Loop) get_tile(ctx context.Context, http_headers map[string]string, name string, z uint8, x uint32, y uint32, ext string) (int, map[string]string, []byte) {
	root_req := Request{key: CacheKey{name: name, offset: 0, length: 0}, value: make(chan CachedValue, 1)}
	loop.reqs <- root_req

	// https://golang.org/doc/faq#atomic_maps
	root_value := <-root_req.value
	header := root_value.header

	if !root_value.ok {
		return 404, http_headers, []byte("Archive not found")
	}

	if z < header.MinZoom || z > header.MaxZoom {
		return 404, http_headers, []byte("Tile not found")
	}

	switch header.TileType {
	case Mvt:
		if ext != "mvt" {
			return 400, http_headers, []byte("path mismatch: archive is type MVT (.mvt)")
		}
	case Png:
		if ext != "png" {
			return 400, http_headers, []byte("path mismatch: archive is type PNG (.png)")
		}
	case Jpeg:
		if ext != "jpg" {
			return 400, http_headers, []byte("path mismatch: archive is type JPEG (.jpg)")
		}
	case Webp:
		if ext != "webp" {
			return 400, http_headers, []byte("path mismatch: archive is type WebP (.webp)")
		}
	}

	tile_id := ZxyToId(z, x, y)
	dir_offset, dir_len := header.RootOffset, header.RootLength

	for depth := 0; depth <= 2; depth++ {
		dir_req := Request{key: CacheKey{name: name, offset: dir_offset, length: dir_len}, value: make(chan CachedValue, 1)}
		loop.reqs <- dir_req
		dir_value := <-dir_req.value
		directory := dir_value.directory
		entry, ok := find_tile(directory, tile_id)
		if ok {
			if entry.RunLength > 0 {
				r, err := loop.bucket.NewRangeReader(ctx, name+".pmtiles", int64(header.TileDataOffset+entry.Offset), int64(entry.Length), nil)
				defer r.Close()
				if err != nil {
					return 500, http_headers, []byte("Network error")
				}
				b, err := io.ReadAll(r)
				if err != nil {
					return 500, http_headers, []byte("I/O error")
				}
				if header_val, ok := headerContentType(header); ok {
					http_headers["Content-Type"] = header_val
				}
				if header_val, ok := headerContentEncoding(header.TileCompression); ok {
					http_headers["Content-Encoding"] = header_val
				}
				return 200, http_headers, b
			} else {
				dir_offset = header.LeafDirectoryOffset + entry.Offset
				dir_len = uint64(entry.Length)
			}
		} else {
			break
		}
	}

	return 204, http_headers, nil
}

var tilePattern = regexp.MustCompile(`^\/([-A-Za-z0-9_\/!-_\.\*'\(\)']+)\/(\d+)\/(\d+)\/(\d+)\.([a-z]+)$`)
var metadataPattern = regexp.MustCompile(`^\/([-A-Za-z0-9_\/!-_\.\*'\(\)']+)\/metadata$`)

<<<<<<< HEAD
func (loop *Loop) Get(ctx context.Context, path string) (int, map[string]string, []byte) {
	http_headers := make(map[string]string)
	if len(loop.cors) > 0 {
		http_headers["Access-Control-Allow-Origin"] = loop.cors
	}
=======
func parse_tile_path(path string) (bool, string, uint8, uint32, uint32, string) {
>>>>>>> c2af7364
	if res := tilePattern.FindStringSubmatch(path); res != nil {
		name := res[1]
		z, _ := strconv.ParseUint(res[2], 10, 8)
		x, _ := strconv.ParseUint(res[3], 10, 32)
		y, _ := strconv.ParseUint(res[4], 10, 32)
		ext := res[5]
		return true, name, uint8(z), uint32(x), uint32(y), ext
	}
	return false, "", 0, 0, 0, ""
}

func parse_metadata_path(path string) (bool, string) {
	if res := metadataPattern.FindStringSubmatch(path); res != nil {
		name := res[1]
		return true, name
	}
	return false, ""
}

func (loop *Loop) Get(ctx context.Context, path string) (int, map[string]string, []byte) {
	http_headers := make(map[string]string)
	if len(loop.cors) > 0 {
		http_headers["Access-Control-Allow-Origin"] = loop.cors
	}

	if ok, key, z, x, y, ext := parse_tile_path(path); ok {
		return loop.get_tile(ctx, http_headers, key, z, x, y, ext)
	}
	if ok, key := parse_metadata_path(path); ok {
		return loop.get_metadata(ctx, http_headers, key)
	}

	return 404, http_headers, []byte("Tile not found")
}<|MERGE_RESOLUTION|>--- conflicted
+++ resolved
@@ -295,15 +295,7 @@
 var tilePattern = regexp.MustCompile(`^\/([-A-Za-z0-9_\/!-_\.\*'\(\)']+)\/(\d+)\/(\d+)\/(\d+)\.([a-z]+)$`)
 var metadataPattern = regexp.MustCompile(`^\/([-A-Za-z0-9_\/!-_\.\*'\(\)']+)\/metadata$`)
 
-<<<<<<< HEAD
-func (loop *Loop) Get(ctx context.Context, path string) (int, map[string]string, []byte) {
-	http_headers := make(map[string]string)
-	if len(loop.cors) > 0 {
-		http_headers["Access-Control-Allow-Origin"] = loop.cors
-	}
-=======
 func parse_tile_path(path string) (bool, string, uint8, uint32, uint32, string) {
->>>>>>> c2af7364
 	if res := tilePattern.FindStringSubmatch(path); res != nil {
 		name := res[1]
 		z, _ := strconv.ParseUint(res[2], 10, 8)
