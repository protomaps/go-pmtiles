--- conflicted
+++ resolved
@@ -5,12 +5,9 @@
 	"compress/gzip"
 	"container/list"
 	"context"
-<<<<<<< HEAD
 	"encoding/json"
 	"errors"
-=======
 	"fmt"
->>>>>>> a117d30d
 	"io"
 	"io/fs"
 	"log"
@@ -18,13 +15,8 @@
 	"path"
 	"regexp"
 	"strconv"
-<<<<<<< HEAD
-=======
-	"strings"
 
 	"gocloud.dev/blob"
-	_ "gocloud.dev/blob/memblob"
->>>>>>> a117d30d
 )
 
 type CacheKey struct {
@@ -53,17 +45,16 @@
 }
 
 type Server struct {
-	reqs           chan Request
-	bucket         Bucket
+	reqs chan Request
+	// bucket         Bucket
+	bucket         *blob.Bucket
 	logger         *log.Logger
 	cacheSize      int
 	cors           string
 	publicHostname string
 }
 
-<<<<<<< HEAD
 func NewServer(bucketURL string, prefix string, logger *log.Logger, cacheSize int, cors string, publicHostname string) (*Server, error) {
-	reqs := make(chan Request, 8)
 
 	ctx := context.Background()
 
@@ -73,36 +64,28 @@
 		return nil, err
 	}
 
-	bucket, err := OpenBucket(ctx, bucketURL, prefix)
+	// No longer necessary because https://pkg.go.dev/gocloud.dev/blob?#Bucket.NewRangeReader ?
+	// bucket, err := OpenBucket(ctx, bucketURL, prefix)
+
+	bucket, err := blob.OpenBucket(ctx, bucketURL)
+
 	if err != nil {
 		return nil, err
-=======
-func NewServer(bucketURL string, prefix string, logger *log.Logger, cacheSize int, cors string) (*Server, error) {
-
-	if bucketURL == "" {
-		if strings.HasPrefix(prefix, "/") {
-			bucketURL = "file:///"
-		} else {
-			bucketURL = "file://"
-		}
-	}
+	}
+
+	if prefix != "" {
+		bucket = blob.PrefixedBucket(bucket, prefix)
+	}
+
+	return NewServerWithBucket(bucket, prefix, logger, cacheSize, cors)
+}
+
+func NewServerWithFS(bucket_fs fs.FS, prefix string, logger *log.Logger, cacheSize int, cors string) (*Server, error) {
 
 	ctx := context.Background()
 
-	bucket, err := blob.OpenBucket(ctx, bucketURL)
-
-	if err != nil {
-		return nil, fmt.Errorf("Failed to open bucket for %s, %w", prefix, err)
-	}
-
-	return NewServerWithBucket(bucket, prefix, logger, cacheSize, cors)
-}
-
-func NewServerWithFS(bucket_fs fs.FS, prefix string, logger *log.Logger, cacheSize int, cors string) (*Server, error) {
-
-	ctx := context.Background()
-
-	bucket, err := blob.OpenBucket(ctx, "mem://")
+	bucket_uri := "fixme://"
+	bucket, err := blob.OpenBucket(ctx, bucket_uri)
 
 	if err != nil {
 		return nil, fmt.Errorf("Failed to open bucket, %v", err)
@@ -158,7 +141,6 @@
 
 	if err != nil {
 		return nil, fmt.Errorf("Failed to walk filesystem, %w", err)
->>>>>>> a117d30d
 	}
 
 	return NewServerWithBucket(bucket, prefix, logger, cacheSize, cors)
@@ -173,12 +155,13 @@
 	reqs := make(chan Request, 8)
 
 	l := &Server{
-		reqs:           reqs,
-		bucket:         bucket,
-		logger:         logger,
-		cacheSize:      cacheSize,
-		cors:           cors,
-		publicHostname: publicHostname,
+		reqs:      reqs,
+		bucket:    bucket,
+		logger:    logger,
+		cacheSize: cacheSize,
+		cors:      cors,
+		// what?
+		// publicHostname: publicHostname,
 	}
 
 	return l, nil
@@ -217,7 +200,7 @@
 						}
 
 						server.logger.Printf("fetching %s %d-%d", key.name, offset, length)
-						r, err := server.bucket.NewRangeReader(ctx, key.name+".pmtiles", offset, length)
+						r, err := server.bucket.NewRangeReader(ctx, key.name+".pmtiles", offset, length, nil)
 
 						// TODO: store away ETag
 						if err != nil {
@@ -302,7 +285,7 @@
 		return nil, false, HeaderV3{}, nil
 	}
 
-	r, err := server.bucket.NewRangeReader(ctx, name+".pmtiles", int64(header.MetadataOffset), int64(header.MetadataLength))
+	r, err := server.bucket.NewRangeReader(ctx, name+".pmtiles", int64(header.MetadataOffset), int64(header.MetadataLength), nil)
 	if err != nil {
 		return nil, false, HeaderV3{}, nil
 	}
@@ -428,7 +411,7 @@
 		entry, ok := find_tile(directory, tile_id)
 		if ok {
 			if entry.RunLength > 0 {
-				r, err := server.bucket.NewRangeReader(ctx, name+".pmtiles", int64(header.TileDataOffset+entry.Offset), int64(entry.Length))
+				r, err := server.bucket.NewRangeReader(ctx, name+".pmtiles", int64(header.TileDataOffset+entry.Offset), int64(entry.Length), nil)
 				if err != nil {
 					return 500, http_headers, []byte("Network error")
 				}
